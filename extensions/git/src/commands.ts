--- conflicted
+++ resolved
@@ -2008,13 +2008,8 @@
 		quickpick.items = picks;
 		quickpick.title = localize('select branch or tag', "Git: Checkout to...");
 		quickpick.placeholder = opts?.detached
-<<<<<<< HEAD
-			? localize('Search refs to checkout detached', 'Search refs to checkout in detached mode')
-			: localize('Search refs to checkout', 'Search refs to checkout');
-=======
 			? l10n.t('Select a ref to checkout in detached mode')
 			: l10n.t('Select a ref to checkout');
->>>>>>> 9b3e147d
 
 		quickpick.show();
 
