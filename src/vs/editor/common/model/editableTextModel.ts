--- conflicted
+++ resolved
@@ -600,24 +600,14 @@
 				);
 			}
 
-<<<<<<< HEAD
 			const contentChangeRange = new Range(startLineNumber, startColumn, endLineNumber, endColumn);
-			const contentChange: textModelEvents.IModelContentChange = {
-				range: contentChangeRange,
-				rangeLength: op.rangeLength,
-				text: op.lines ? op.lines.join(this.getEOL()) : ''
-			};
-
-			contentChanges.push(contentChange);
-			this._tokens.applyEdits2(contentChangeRange, op.lines);
-=======
 			const text = (op.lines ? op.lines.join(this.getEOL()) : '');
 			contentChanges.push({
-				range: new Range(startLineNumber, startColumn, endLineNumber, endColumn),
+				range: contentChangeRange,
 				rangeLength: op.rangeLength,
 				text: text
 			});
->>>>>>> 3aed2331
+			this._tokens.applyEdits2(contentChangeRange, op.lines);
 
 			this._adjustDecorationsForEdit(op.rangeOffset, op.rangeLength, text.length, op.forceMoveMarkers);
 
