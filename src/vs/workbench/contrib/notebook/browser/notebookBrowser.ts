--- conflicted
+++ resolved
@@ -701,7 +701,6 @@
 	getNextVisibleCellIndex(index: number): number;
 }
 
-<<<<<<< HEAD
 export interface ISearchPreviewInfo {
 	line: string;
 	range: {
@@ -710,10 +709,7 @@
 	};
 }
 
-export interface OutputFindMatch {
-=======
 export interface CellWebviewFindMatch {
->>>>>>> bf2973f9
 	readonly index: number;
 	readonly searchPreviewInfo?: ISearchPreviewInfo;
 }
