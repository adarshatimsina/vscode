--- conflicted
+++ resolved
@@ -32,23 +32,7 @@
 	 */
 	workspaceUri?: UriComponents;
 
-<<<<<<< HEAD
 	userDataProvider?: IUserDataProvider;
-=======
-	/**
-	 * Experimental: The userData namespace is used to handle user specific application
-	 * data like settings, keybindings, UI state and snippets.
-	 */
-	userDataProvider?: {
-		readonly onDidChangeFile: Event<string[]>;
-
-		readFile(path: string): Promise<Uint8Array>;
-		writeFile(path: string, content: Uint8Array): Promise<void>;
-		deleteFile(path: string): Promise<void>;
-
-		listFiles(path: string): Promise<string[]>;
-	};
->>>>>>> 4b77cd2a
 }
 
 /**
